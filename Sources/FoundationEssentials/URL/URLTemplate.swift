--- conflicted
+++ resolved
@@ -130,12 +130,8 @@
 }
 
 // MARK: - Parse
-<<<<<<< HEAD
 
-=======
-#if FOUNDATION_FRAMEWORK
 @available(FoundationPreview 6.2, *)
->>>>>>> eb28f8ff
 extension URL.Template {
     /// Creates a new template from its text form.
     ///
@@ -181,6 +177,7 @@
     }
 }
 
+@available(FoundationPreview 6.2, *)
 extension URL.Template.Element: CustomStringConvertible {
     var description: String {
         switch self {
