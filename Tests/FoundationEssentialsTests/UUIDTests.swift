--- conflicted
+++ resolved
@@ -151,43 +151,6 @@
         let fourthUUID = UUID.random(using: &generator)
         #expect(fourthUUID == UUID(uuidString: "2B29542E-F719-4D58-87B9-C6291ADD4541"))
     }
-}
-
-extension UUID {
-    fileprivate var versionNumber: Int {
-        Int(self.uuid.6 >> 4)
-    }
-    
-    fileprivate var varint: Int {
-        Int(self.uuid.8 >> 6 & 0b11)
-    }
-}
-
-fileprivate struct PCGRandomNumberGenerator: RandomNumberGenerator {
-    private static let multiplier: UInt128 = 47_026_247_687_942_121_848_144_207_491_837_523_525
-    private static let increment: UInt128 = 117_397_592_171_526_113_268_558_934_119_004_209_487
-
-    private var state: UInt128
-
-    fileprivate init(seed: UInt64) {
-        self.state = UInt128(seed)
-    }
-
-    fileprivate mutating func next() -> UInt64 {
-        self.state = self.state &* Self.multiplier &+ Self.increment
-
-        return rotr64(
-            value: UInt64(truncatingIfNeeded: self.state &>> 64) ^ UInt64(truncatingIfNeeded: self.state),
-            rotation: UInt64(truncatingIfNeeded: self.state &>> 122)
-        )
-    }
-
-    private func rotr64(value: UInt64, rotation: UInt64) -> UInt64 {
-        (value &>> rotation) | value &<< ((~rotation &+ 1) & 63)
-    }
-<<<<<<< HEAD
-}
-=======
     
     func test_UUIDLosslessStringConvertible() {
         let originalString = "E621E1F8-C36C-495A-93FC-0C247A3E6E5F"
@@ -204,4 +167,37 @@
     }
 
 }
->>>>>>> 9fae1cb8
+
+extension UUID {
+    fileprivate var versionNumber: Int {
+        Int(self.uuid.6 >> 4)
+    }
+    
+    fileprivate var varint: Int {
+        Int(self.uuid.8 >> 6 & 0b11)
+    }
+}
+
+fileprivate struct PCGRandomNumberGenerator: RandomNumberGenerator {
+    private static let multiplier: UInt128 = 47_026_247_687_942_121_848_144_207_491_837_523_525
+    private static let increment: UInt128 = 117_397_592_171_526_113_268_558_934_119_004_209_487
+
+    private var state: UInt128
+
+    fileprivate init(seed: UInt64) {
+        self.state = UInt128(seed)
+    }
+
+    fileprivate mutating func next() -> UInt64 {
+        self.state = self.state &* Self.multiplier &+ Self.increment
+
+        return rotr64(
+            value: UInt64(truncatingIfNeeded: self.state &>> 64) ^ UInt64(truncatingIfNeeded: self.state),
+            rotation: UInt64(truncatingIfNeeded: self.state &>> 122)
+        )
+    }
+
+    private func rotr64(value: UInt64, rotation: UInt64) -> UInt64 {
+        (value &>> rotation) | value &<< ((~rotation &+ 1) & 63)
+    }
+}
